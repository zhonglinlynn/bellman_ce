--- conflicted
+++ resolved
@@ -18,11 +18,7 @@
 cfg-if = "0.1"
 
 # pairing = {package = "pairing_ce", path = "../pairing" }
-<<<<<<< HEAD
 pairing = {package = "pairing_ce", version = "0.24.*" }
-=======
-pairing = {package = "pairing_ce", version = "0.22.*" }
->>>>>>> 8f4e25d6
 byteorder = "1"
 
 futures= {package = "futures", version = "0.3", default_features = false, features = ["executor"]}
